import os
import pickle
import time
from typing import List, Optional, Union

import lightning as L
from google.cloud import bigquery
from google.oauth2.service_account import Credentials as SACredentials
from lightning.storage.path import Path


class BigQuery(L.LightningWork):
    """Task for running queries on BigQuery.

    To enable this:
    1. select an existing or create a new "project"
       https://console.cloud.google.com/projectselector2/home/
    2. enable billing for the project if it doesn't already have it
    3. enable the BigQuery API for the project at
       https://console.cloud.google.com/apis/library/bigquery.googleapis.com


    Example:
    .. code::python

    import lightning as L
    from lightning_bigquery.bigquery import BigQueryWork
    import pickle


    class ReadResults(L.LightningWork):
        def run(self, result_filepath):
            with open(result_filepath, "rb") as _file:
                data = pickle.load(_file)

                # Do something with the data
                data.head()


    class GetHackerNewsArticles(L.LightningFlow):
        def __init__(self, project, location, credentials):
            super().__init__()
            self.client = BigQueryWork(
                project=project, location=location, credentials=credentials
            )
            self.reader = ReadResults()

        def run(self):
            query = '''
                select title, score
                from `bigquery-public-data.hacker_news.stories`
                limit 5'''

            self.client.query(query, to_dataframe=True)
            if self.client.has_succeeded:
                self.reader.run(self.client.result_path)


    query: str, query that will be executed on BigQuery.
    project: str, the Google Cloud project that the BigQuery warehouse belongs
             to. Each Google Cloud Project can only have on BigQuery. To get
             your "project ID" go to the Google API Console
             https://console.cloud.google.com/bigquery, select the drop-down
             from the top navigation bar, and select your project ID.  By
             default, you're presented with the "RECENT" tab, navigate to the
             "ALL" tab to get a list of all projects you have access to in your
             organization. Compared to the more familiar database organized
             hierarchies like <DATABASE>.<SCHEMA>.<TABLE>; in BigQuery
             DATABASE="project", SCHEMA="dataset", and TABLE=table.
    region: str, this is referred to as a "location" in Google Cloud. To get
            this go to https://console.cloud.google.com/bigquery, select your
            "dataset", and from the pane that appears when the dataset is
            selected copy the value for "Data Location".
    credentials: dict, if no credentials are provided, and you've authenticated
            into google-cloud API through another mechanism (such as the google
            cloud cli) then those credentials will be used.  To get credentials
            that for automation scripts go to
            https://console.cloud.google.com/iam-admin/serviceaccounts > select
            the project and locate the service account you want to use > select
            "Manage keys" from the "Actions" column > select "ADD KEY" >
            "Create new key" > select "JSON" for key type and select "CREATE" >
            you'll receive a JSON file that can be used as a python dictionary.
    """

    LOCAL_STORE_DIR = Path(os.path.join(Path.cwd(), ".lightning-store"))
    if not Path.exists(LOCAL_STORE_DIR):
        Path.mkdir(LOCAL_STORE_DIR)

    def __init__(
        self,
        sqlquery: str = None,
        project: Optional[str] = None,
        location: Optional[str] = "us-east1",
        credentials: Optional[dict] = None,
        *args,
        **kwargs,
    ):
        super().__init__(*args, **kwargs)
        self.sqlquery = sqlquery
        self.project = project
        self.location = location
        self.result_path = Path(
            os.path.join(
                self.LOCAL_STORE_DIR,
                ".".join([__name__, str(time.time()), "pkl"]),
            )
        )
        self.credentials = credentials

    def query(
        self,
        sqlquery: str,
        project: Optional[str] = None,
        location: Optional[str] = None,
        to_dataframe: Optional[bool] = False,
        credentials: Optional[dict] = None,
    ):
        sqlquery = sqlquery or self.sqlquery
        project = project or self.project
        location = location or self.location
        credentials = credentials or self.credentials

        self.run(
            action="query",
            sqlquery=sqlquery,
            project=project,
            location=location,
            to_dataframe=to_dataframe,
            credentials=credentials,
        )

    def _query(
        self,
        sqlquery,
        project,
        location,
        to_dataframe,
        credentials,
    ):

        client = self.get_client(project, credentials)
        cursor = client.query(sqlquery, location=location)

        if to_dataframe:
            result = cursor.result().to_dataframe()
        else:
            result = tuple(res.values() for res in cursor.result())
<<<<<<< HEAD

        with open(self.result_path, "wb") as _file:
            pickle.dump(result, _file)

    def insert(
        self,
        json_rows: Union[List, L.storage.Payload],
        project: str,
        table: str,
        credentials: Optional[dict] = None,
        *args,
        **kwargs
=======

        with open(self.result_path, "wb") as _file:
            pickle.dump(result, _file)

    def insert(
        self,
        json_rows: List,
        project: str,
        table: str,
        credentials: Optional[dict] = None,
>>>>>>> 77eddadd
    ):

        project = project or self.project
        credentials = credentials or self.credentials

        self.run(
            action="insert",
            json_rows=json_rows,
            credentials=credentials,
            project=project,
            table=table,
<<<<<<< HEAD
            *args,
            **kwargs
        )

    def _insert(self, json_rows, project, table, credentials):

        if isinstance(json_rows, L.storage.Payload):
            json_rows = json_rows.value
=======
        )

    def _insert(self, json_rows, project, table, credentials):
>>>>>>> 77eddadd
        client = self.get_client(project, credentials)
        client.insert_rows_json(table=table, json_rows=json_rows)

    def run(self, action: str = "query", *args, **kwargs):
<<<<<<< HEAD

        if action == "query":
            self._query(*args, **kwargs)
        elif action == "insert":
            self._insert(*args, **kwargs)

=======

        if action == "query":
            self._query(*args, **kwargs)
        elif action == "insert":
            self._insert(*args, **kwargs)

>>>>>>> 77eddadd
    def get_client(self, project: str, credentials: dict):
        if credentials is None:
            return bigquery.Client(project=project)
        else:
            _credentials = SACredentials.from_service_account_info(
                credentials,
            )
            return bigquery.Client(project=project, credentials=_credentials)<|MERGE_RESOLUTION|>--- conflicted
+++ resolved
@@ -145,7 +145,6 @@
             result = cursor.result().to_dataframe()
         else:
             result = tuple(res.values() for res in cursor.result())
-<<<<<<< HEAD
 
         with open(self.result_path, "wb") as _file:
             pickle.dump(result, _file)
@@ -157,19 +156,7 @@
         table: str,
         credentials: Optional[dict] = None,
         *args,
-        **kwargs
-=======
-
-        with open(self.result_path, "wb") as _file:
-            pickle.dump(result, _file)
-
-    def insert(
-        self,
-        json_rows: List,
-        project: str,
-        table: str,
-        credentials: Optional[dict] = None,
->>>>>>> 77eddadd
+        **kwargs,
     ):
 
         project = project or self.project
@@ -181,39 +168,24 @@
             credentials=credentials,
             project=project,
             table=table,
-<<<<<<< HEAD
             *args,
-            **kwargs
+            **kwargs,
         )
 
     def _insert(self, json_rows, project, table, credentials):
 
         if isinstance(json_rows, L.storage.Payload):
             json_rows = json_rows.value
-=======
-        )
-
-    def _insert(self, json_rows, project, table, credentials):
->>>>>>> 77eddadd
         client = self.get_client(project, credentials)
         client.insert_rows_json(table=table, json_rows=json_rows)
 
     def run(self, action: str = "query", *args, **kwargs):
-<<<<<<< HEAD
 
         if action == "query":
             self._query(*args, **kwargs)
         elif action == "insert":
             self._insert(*args, **kwargs)
 
-=======
-
-        if action == "query":
-            self._query(*args, **kwargs)
-        elif action == "insert":
-            self._insert(*args, **kwargs)
-
->>>>>>> 77eddadd
     def get_client(self, project: str, credentials: dict):
         if credentials is None:
             return bigquery.Client(project=project)
